import copy

import tensorflow as tf
import tensorflow.contrib.legacy_seq2seq
from tensorflow.contrib.rnn.python.ops import core_rnn_cell
from tensorflow.python.framework import ops
from tensorflow.python.ops import (variable_scope,
                                   rnn,
                                   array_ops,
                                   embedding_ops,
                                   nn_ops,
                                   rnn_cell_impl,
                                   math_ops)
from tensorflow.python.util import nest

Linear = rnn_cell_impl._Linear


def copy_seq2seq(encoder_inputs,
                 decoder_inputs,
                 cell,
                 num_encoder_symbols,
                 num_decoder_symbols,
                 embedding_size,
                 num_heads=1,
                 output_projection=None,
                 feed_previous=False,
                 dtype=None,
                 scope=None,
                 initial_state_attention=False):
  """Embedding sequence-to-sequence model with attention.

  This model first embeds encoder_inputs by a newly created embedding (of shape
  [num_encoder_symbols x input_size]). Then it runs an RNN to encode
  embedded encoder_inputs into a state vector. It keeps the outputs of this
  RNN at every step to use for attention later. Next, it embeds decoder_inputs
  by another newly created embedding (of shape [num_decoder_symbols x
  input_size]). Then it runs attention decoder, initialized with the last
  encoder state, on embedded decoder_inputs and attending to encoder outputs.

  Warning: when output_projection is None, the size of the attention vectors
  and variables will be made proportional to num_decoder_symbols, can be large.

  Args:
    encoder_inputs: A list of 1D int32 Tensors of shape [batch_size].
    decoder_inputs: A list of 1D int32 Tensors of shape [batch_size].
    cell: tf.nn.rnn_cell.RNNCell defining the cell function and size.
    num_encoder_symbols: Integer; number of symbols on the encoder side.
    num_decoder_symbols: Integer; number of symbols on the decoder side.
    embedding_size: Integer, the length of the embedding vector for each symbol.
    num_heads: Number of attention heads that read from attention_states.
    output_projection: None or a pair (W, B) of output projection weights and
      biases; W has shape [output_size x num_decoder_symbols] and B has
      shape [num_decoder_symbols]; if provided and feed_previous=True, each
      fed previous output will first be multiplied by W and added B.
    feed_previous: Boolean or scalar Boolean Tensor; if True, only the first
      of decoder_inputs will be used (the "GO" symbol), and all other decoder
      inputs will be taken from previous outputs (as in embedding_rnn_decoder).
      If False, decoder_inputs are used as given (the standard decoder case).
    dtype: The dtype of the initial RNN state (default: tf.float32).
    scope: VariableScope for the created subgraph; defaults to
      "embedding_attention_seq2seq".
    initial_state_attention: If False (default), initial attentions are zero.
      If True, initialize the attentions from the initial state and attention
      states.

  Returns:
    A tuple of the form (outputs, state), where:
      outputs: A list of the same length as decoder_inputs of 2D Tensors with
        shape [batch_size x num_decoder_symbols] containing the generated
        outputs.
      state: The state of each decoder cell at the final time-step.
        It is a 2D Tensor of shape [batch_size x cell.state_size].
  """
  with variable_scope.variable_scope(scope or "copy_seq2seq",
                                     dtype=dtype) as scope:
    dtype = scope.dtype
    # Encoder.
    encoder_cell = copy.deepcopy(cell)
    encoder_cell = \
        core_rnn_cell.EmbeddingWrapper(encoder_cell,
                                       embedding_classes=num_encoder_symbols,
                                       embedding_size=embedding_size)
    encoder_outputs, encoder_state = rnn.static_rnn(encoder_cell,
                                                    encoder_inputs,
                                                    dtype=dtype)

    # First calculate a concatenation of encoder outputs to put attention on.
    top_states = [array_ops.reshape(e, [-1, 1, cell.output_size])
                  for e in encoder_outputs]
    attention_states = array_ops.concat(top_states, 1)

    # Decoder.
    output_size = None
    if output_projection is None:
      cell = core_rnn_cell.OutputProjectionWrapper(cell, num_decoder_symbols)
      output_size = num_decoder_symbols

    if isinstance(feed_previous, bool):
      return embedding_attention_copy_decoder(
        decoder_inputs,
        encoder_state,
        attention_states,
        cell,
        num_decoder_symbols,
        embedding_size,
        num_heads=num_heads,
        output_size=output_size,
        output_projection=output_projection,
        feed_previous=feed_previous,
        initial_state_attention=initial_state_attention)

    # If feed_previous is a Tensor, we construct 2 graphs and use cond.
    def decoder(feed_previous_bool):
      reuse = None if feed_previous_bool else True
      with variable_scope.variable_scope(
          variable_scope.get_variable_scope(), reuse=reuse):
        outputs, state = embedding_attention_copy_decoder(
          decoder_inputs,
          encoder_state,
          attention_states,
          cell,
          num_decoder_symbols,
          embedding_size,
          num_heads=num_heads,
          output_size=output_size,
          output_projection=output_projection,
          feed_previous=feed_previous_bool,
          update_embedding_for_previous=False,
          initial_state_attention=initial_state_attention)
        state_list = [state]
        if nest.is_sequence(state):
          state_list = nest.flatten(state)
        return outputs + state_list

    outputs_and_state = control_flow_ops.cond(feed_previous,
                                              lambda: decoder(True),
                                              lambda: decoder(False))
    outputs_len = len(decoder_inputs)  # Outputs length same as decoder inputs.
    state_list = outputs_and_state[outputs_len:]
    state = state_list[0]
    if nest.is_sequence(encoder_state):
      state = nest.pack_sequence_as(structure=encoder_state,
                                    flat_sequence=state_list)
    return outputs_and_state[:outputs_len], state


def embedding_attention_copy_decoder(decoder_inputs,
                                     initial_state,
                                     attention_states,
                                     cell,
                                     num_symbols,
                                     embedding_size,
                                     num_heads=1,
                                     output_size=None,
                                     output_projection=None,
                                     feed_previous=False,
                                     update_embedding_for_previous=True,
                                     dtype=None,
                                     scope=None,
                                     initial_state_attention=False):
  """RNN decoder with embedding and attention and a pure-decoding option.

  Args:
    decoder_inputs: A list of 1D batch-sized int32 Tensors (decoder inputs).
    initial_state: 2D Tensor [batch_size x cell.state_size].
    attention_states: 3D Tensor [batch_size x attn_length x attn_size].
    cell: tf.nn.rnn_cell.RNNCell defining the cell function.
    num_symbols: Integer, how many symbols come into the embedding.
    embedding_size: Integer, the length of the embedding vector for each symbol.
    num_heads: Number of attention heads that read from attention_states.
    output_size: Size of the output vectors; if None, use output_size.
    output_projection: None or a pair (W, B) of output projection weights and
      biases; W has shape [output_size x num_symbols] and B has shape
      [num_symbols]; if provided and feed_previous=True, each fed previous
      output will first be multiplied by W and added B.
    feed_previous: Boolean; if True, only the first of decoder_inputs will be
      used (the "GO" symbol), and all other decoder inputs will be generated by:
        next = embedding_lookup(embedding, argmax(previous_output)),
      In effect, this implements a greedy decoder. It can also be used
      during training to emulate http://arxiv.org/abs/1506.03099.
      If False, decoder_inputs are used as given (the standard decoder case).
    update_embedding_for_previous: Boolean; if False and feed_previous=True,
      only the embedding for the first symbol of decoder_inputs (the "GO"
      symbol) will be updated by back propagation. Embeddings for the symbols
      generated from the decoder itself remain unchanged. This parameter has
      no effect if feed_previous=False.
    dtype: The dtype to use for the RNN initial states (default: tf.float32).
    scope: VariableScope for the created subgraph; defaults to
      "embedding_attention_decoder".
    initial_state_attention: If False (default), initial attentions are zero.
      If True, initialize the attentions from the initial state and attention
      states -- useful when we wish to resume decoding from a previously
      stored decoder state and attention states.

  Returns:
    A tuple of the form (outputs, state), where:
      outputs: A list of the same length as decoder_inputs of 2D Tensors with
        shape [batch_size x output_size] containing the generated outputs.
      state: The state of each decoder cell at the final time-step.
        It is a 2D Tensor of shape [batch_size x cell.state_size].

  Raises:
    ValueError: When output_projection has the wrong shape.
  """
  if output_size is None:
    output_size = cell.output_size
  if output_projection is not None:
    proj_biases = ops.convert_to_tensor(output_projection[1], dtype=dtype)
    proj_biases.get_shape().assert_is_compatible_with([num_symbols])

  with variable_scope.variable_scope(
      scope or "embedding_attention_decoder", dtype=dtype) as scope:

    embedding = variable_scope.get_variable("embedding",
                                            [num_symbols, embedding_size])
    loop_function = \
        _extract_argmax_and_embed(embedding,
                                  output_projection,
                                  update_embedding_for_previous) \
        if feed_previous else None
    emb_inp = [embedding_ops.embedding_lookup(embedding, i)
               for i in decoder_inputs]
    return copy_decoder(emb_inp,
                        initial_state,
                        attention_states,
                        cell,
                        output_size=output_size,
                        num_heads=num_heads,
                        loop_function=loop_function,
                        initial_state_attention=initial_state_attention)


def copy_decoder(decoder_inputs,
                 initial_state,
                 attention_states,
                 cell,
                 output_size=None,
                 num_heads=1,
                 loop_function=None,
                 dtype=None,
                 scope=None,
                 initial_state_attention=False):
  """
  See https://arxiv.org/pdf/1701.04024.pdf
  :param decoder_inputs:
  :param initial_state:
  :param attention_states:
  :param cell:
  :param output_size:
  :param num_heads:
  :param loop_function:
  :param dtype:
  :param scope:
  :param initial_state_attention:
  :return:
  """
  if not decoder_inputs:
    raise ValueError("Must provide at least 1 input to attention decoder.")
  if num_heads < 1:
    raise ValueError("With less than 1 heads, use a non-attention decoder.")
  if attention_states.get_shape()[2].value is None:
    raise ValueError("Shape[2] of attention_states must be known: %s" %
                     attention_states.get_shape())
  if output_size is None:
    output_size = cell.output_size

  with variable_scope.variable_scope(
      scope or "copy_decoder", dtype=dtype) as scope:
    dtype = scope.dtype

    batch_size = array_ops.shape(decoder_inputs[0])[0]  # Needed for reshaping.
    attn_length = attention_states.get_shape()[1].value
    if attn_length is None:
      attn_length = array_ops.shape(attention_states)[1]
    attn_size = attention_states.get_shape()[2].value

    # To calculate W1 * h_t we use a 1-by-1 convolution, need to reshape before.
    hidden = array_ops.reshape(attention_states,
                               [-1, attn_length, 1, attn_size])
    hidden_features = []
    v = []
    attention_vec_size = attn_size  # Size of query vectors for attention.
    for a in xrange(num_heads):
      k = variable_scope.get_variable("AttnW_%d" % a,
                                      [1, 1, attn_size, attention_vec_size])
      hidden_features.append(nn_ops.conv2d(hidden, k, [1, 1, 1, 1], "SAME"))
      v.append(variable_scope.get_variable("AttnV_%d" % a,
                                           [attention_vec_size]))

    state = initial_state

    def attention(query):
      """Put attention masks on hidden using hidden_features and query."""
      ds = []  # Results of attention reads will be stored here.
      if nest.is_sequence(query):  # If the query is a tuple, flatten it.
        query_list = nest.flatten(query)
        for q in query_list:  # Check that ndims == 2 if specified.
          ndims = q.get_shape().ndims
          if ndims:
            assert ndims == 2
        query = array_ops.concat(query_list, 1)
      attention_weights = []
      for a in xrange(num_heads):
        with variable_scope.variable_scope("Attention_%d" % a):
          y = Linear(query, attention_vec_size, True)(query)
          y = array_ops.reshape(y, [-1, 1, 1, attention_vec_size])
          # Attention mask is a softmax of v^T * tanh(...).
          s = math_ops.reduce_sum(v[a] * math_ops.tanh(hidden_features[a] + y),
                                  [2, 3])
          a = nn_ops.softmax(s)
          attention_weights.append(a)
          # Now calculate the attention-weighted vector d.
          d = math_ops.reduce_sum(array_ops.reshape(a, [-1, attn_length, 1, 1]) * hidden,
                                  [1, 2])
          ds.append(array_ops.reshape(d, [-1, attn_size]))
      return ds, attention_weights

    outputs = []
    prev = None
    batch_attn_size = array_ops.stack([batch_size, attn_size])
    attns = [array_ops.zeros(batch_attn_size, dtype=dtype)
             for _ in xrange(num_heads)]
    for a in attns:  # Ensure the second shape of attention vectors is set.
      a.set_shape([None, attn_size])
    if initial_state_attention:
      attns, attn_weights = attention(initial_state)
    for i, inp in enumerate(decoder_inputs):
      if i > 0:
        variable_scope.get_variable_scope().reuse_variables()
      # If loop_function is set, we use it instead of decoder_inputs.
      if loop_function is not None and prev is not None:
        with variable_scope.variable_scope("loop_function", reuse=True):
          inp = loop_function(prev, i)
      # Merge input and previous attentions into one vector of the right size.
      input_size = inp.get_shape().with_rank(2)[1]
      if input_size.value is None:
        raise ValueError("Could not infer input size from input: %s" % inp.name)

      inputs = [inp] + attns
      x = Linear(inputs, input_size, True)(inputs)
      # Run the RNN.
      cell_output, state = cell(x, state)
      # Run the attention mechanism.
      if i == 0 and initial_state_attention:
        with variable_scope.variable_scope(variable_scope.get_variable_scope(),
                                           reuse=True):
          attns, attn_weights = attention(state)
      else:
        attns, attn_weights = attention(state)

      with variable_scope.variable_scope("AttnOutputProjection"):
        # always copying, no generating
        inputs = attn_weights  # [cell_output] + attns + attn_weights
        output = Linear(inputs, output_size, True)(inputs)
      if loop_function is not None:
        prev = output
      outputs.append(output)

  return outputs, state


def copy_loss(_sentinel=None, labels=None, logits=None, dim=-1, name=None):
  """Computes softmax cross entropy between `logits` and `labels`.

  Measures the probability error in discrete classification tasks in which the
  classes are mutually exclusive (each entry is in exactly one class).  For
  example, each CIFAR-10 image is labeled with one and only one label: an image
  can be a dog or a truck, but not both.

  **NOTE:**  While the classes are mutually exclusive, their probabilities
  need not be.  All that is required is that each row of `labels` is
  a valid probability distribution.  If they are not, the computation of the
  gradient will be incorrect.

  If using exclusive `labels` (wherein one and only
  one class is true at a time), see `sparse_softmax_cross_entropy_with_logits`.

  **WARNING:** This op expects unscaled logits, since it performs a `softmax`
  on `logits` internally for efficiency.  Do not call this op with the
  output of `softmax`, as it will produce incorrect results.

  `logits` and `labels` must have the same shape, e.g.
  `[batch_size, num_classes]` and the same dtype (either `float16`, `float32`,
  or `float64`).

  Backpropagation will happen into both `logits` and `labels`.  To disallow
  backpropagation into `labels`, pass label tensors through a `stop_gradients`
  before feeding it to this function.

  **Note that to avoid confusion, it is required to pass only named arguments to
  this function.**

  Args:
    _sentinel: Used to prevent positional parameters. Internal, do not use.
    labels: Each row `labels[i]` must be a valid probability distribution.
    logits: Unscaled log probabilities.
    dim: The class dimension. Defaulted to -1 which is the last dimension.
    name: A name for the operation (optional).

  Returns:
    A 1-D `Tensor` of length `batch_size` of the same type as `logits` with the
    softmax cross entropy loss.
  """
<<<<<<< HEAD
  nn_ops._ensure_xent_args("copy_loss", _sentinel, labels, logits)
=======
  _ensure_xent_args("softmax_cross_entropy_with_logits", _sentinel,
                    labels, logits)
>>>>>>> fc7b6c85

  for logit, label in zip(logits, labels):
      combined_copy_logit = tf.tensordot(logit, label)
      for i in xrange(len(logit)):
          tf.assign(logit[i], tf.cond(label[i] == 1, combined_copy_logit, logit[i]))
<<<<<<< HEAD
  return nn_ops.softmax_cross_entropy_with_logits(_sentinel=_sentinel,
=======
  return nn_pos.softmax_cross_entropy_with_logits(_sentinel=_sentinel,
>>>>>>> fc7b6c85
                                                  labels=labels,
                                                  logits=logits,
                                                  dim=dim,
                                                  name=name)<|MERGE_RESOLUTION|>--- conflicted
+++ resolved
@@ -402,23 +402,14 @@
     A 1-D `Tensor` of length `batch_size` of the same type as `logits` with the
     softmax cross entropy loss.
   """
-<<<<<<< HEAD
   nn_ops._ensure_xent_args("copy_loss", _sentinel, labels, logits)
-=======
-  _ensure_xent_args("softmax_cross_entropy_with_logits", _sentinel,
-                    labels, logits)
->>>>>>> fc7b6c85
 
   for logit, label in zip(logits, labels):
       combined_copy_logit = tf.tensordot(logit, label)
       for i in xrange(len(logit)):
           tf.assign(logit[i], tf.cond(label[i] == 1, combined_copy_logit, logit[i]))
-<<<<<<< HEAD
   return nn_ops.softmax_cross_entropy_with_logits(_sentinel=_sentinel,
-=======
-  return nn_pos.softmax_cross_entropy_with_logits(_sentinel=_sentinel,
->>>>>>> fc7b6c85
                                                   labels=labels,
                                                   logits=logits,
                                                   dim=dim,
-                                                  name=name)+                                                  name=name)
